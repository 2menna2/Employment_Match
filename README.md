Skill Extraction Project
A Python project to extract technical and soft skills from job descriptions and CVs (text or PDF), standardizing them against the ESCO taxonomy (v1.2.0) using the Google Gemini API and sentence transformers.
Overview
This project processes job descriptions and CVs to identify required or listed skills, producing both raw skills (as listed in the input) and standardized skills (mapped to the ESCO taxonomy). It leverages the Google Gemini API (gemini-1.5-flash) for skill summarization and sentence-transformers/all-MiniLM-L6-v2 for embedding-based skill matching, with fuzzy matching as a fallback. The ESCO v1.2.0 skills taxonomy is sourced from skills_en.csv (converted to data/esco_skills.json), containing approximately 13,939 skills. Embeddings are precomputed using generate_embeddings.py and saved to data/esco_embeddings.npy for efficiency. CVs in PDF format are supported using PyPDF2. The project is hosted at https://github.com/MahmoudSalama7/Employment_Match.
Features

Extracts technical and soft skills from job descriptions and CVs (text or PDF).
Standardizes skills against the ESCO v1.2.0 taxonomy using cosine similarity and fuzzy matching.
Supports batch processing for efficient handling of large ESCO datasets (~13,939 skills).
Precomputes and reuses ESCO skill embeddings for faster execution.
Configurable similarity and fuzzy matching thresholds for performance optimization.
Comprehensive logging with top-3 matches for troubleshooting skill standardization.
Converts ESCO CSV data (skills_en.csv) to JSON format for compatibility.
Extracts text from PDF CVs using PyPDF2.

Prerequisites

Python: 3.10
Git: For cloning the repository
Google Gemini API Key: Obtain from https://makersuite.google.com/
ESCO v1.2.0 Skills Taxonomy: Download skills_en.csv from https://esco.ec.europa.eu/en/download (select English, CSV, Skills, Classification)
Git LFS: For handling large files (esco_skills.json, esco_embeddings.npy)

Setup

Clone the Repository:
git clone https://github.com/MahmoudSalama7/Employment_Match.git
cd Employment_Match


Create and Activate a Virtual Environment:
python -m venv employ
.\employ\Scripts\activate  # On Windows
source employ/bin/activate  # On Linux/Mac


Install Dependencies:
pip install -r requirements.txt -i https://pypi.tuna.tsinghua.edu.cn/simple
pip install torch==2.0.1 -i https://download.pytorch.org/whl/cpu


The -i https://pypi.tuna.tsinghua.edu.cn/simple uses a mirror for faster downloads in some regions.
torch is installed from a CPU-specific wheel to avoid GPU dependencies.


Set Up the Gemini API Key:

Create a .env file in the project root:echo GEMINI_API_KEY=your-gemini-api-key-here > .env


Replace your-gemini-api-key-here with your


<<<<<<< HEAD
Prepare the ESCO Skills Taxonomy:

Download the ESCO v1.2.0 skills dataset (skills_en.csv) from https://esco.ec.europa.eu/en/download.
Move skills_en.csv to the data/ folder:mkdir data
copy C:\Users\LENOVO\Downloads\skills_en.csv\skills_en.csv data\skills_en.csv  # On Windows
cp ~/Downloads/skills_en.csv/skills_en.csv data\skills_en.csv  # On Linux/Mac


Convert skills_en.csv to data/esco_skills.json:python convert_esco_to_json.py




Generate Precomputed Embeddings:

Run the embedding generation script (only needed once or when esco_skills.json changes):python generate_embeddings.py


This creates data/esco_embeddings.npy. If it fails with a name 'torch' is not defined error, ensure the script includes import torch and reinstall dependencies.


Run the Scripts:

For job descriptions:python extract_skills.py


For CVs (PDF or text):python extract_cv_skills.py


These process a sample job description or CV and output extracted and standardized skills in JSON format.



Usage

Extract Skills from Job Description:

Edit the job_description variable in extract_skills.py:job_description = """Your custom job description here."""


Run:python extract_skills.py




Extract Skills from CV:

For PDF CVs, edit the pdf_path variable in extract_cv_skills.py:pdf_path = "data/your_cv.pdf"


Or use text CVs by editing cv_text in the main() function for testing:cv_text = """Your CV text here."""


Run:python extract_cv_skills.py




Expected Output (for both scripts):
{
  "standardized": [
    "Python (computer programming)",
    "Java (computer programming)",
    "SQL",
    "Agile project management",
    "communication",
    "solve problems"
  ],
  "raw": [
    "Python",
    "Java",
    "SQL",
    "problem-solving skills",
    "Agile methodologies",
    "communication skills"
  ]
}


Configuration Options (in both scripts):

SIMILARITY_THRESHOLD (default: 0.4): Controls embedding-based skill matching sensitivity.
FUZZY_THRESHOLD (default: 90): Controls fuzzy matching sensitivity for low-similarity skills.
BATCH_SIZE (default: 100): Adjusts memory usage for embedding large ESCO datasets.
EMBEDDER_MODEL: Switch to sentence-transformers/all-mpnet-base-v2 for improved matching if needed.
TOP_N (default: 3): Number of top matches logged for each raw skill.



Folder Structure

data/:
skills_en.csv: ESCO v1.2.0 skills taxonomy (CSV)
esco_skills.json: Converted ESCO skills in JSON format (tracked with Git LFS)
esco_embeddings.npy: Precomputed ESCO skill embeddings (tracked with Git LFS)


docs/: Documentation (currently empty)
tests/: Unit tests (currently empty)
extract_skills.py: Main skill extraction script for job descriptions
extract_cv_skills.py: Skill extraction script for CVs (text or PDF)
convert_esco_to_json.py: Script to convert ESCO CSV to JSON
generate_embeddings.py: Script to precompute ESCO embeddings
requirements.txt: Python dependencies
.env: Environment variables (not tracked by Git)
.gitignore: Excludes .env, virtual environment, and temporary files
.gitattributes: Configures Git LFS tracking
.gitattributes: Configures Git LFS tracking
LICENSE: MIT License
README.md: This file

Dependencies
Listed in requirements.txt:
transformers==4.44.2
torch==2.0.1
sentence-transformers==2.2.2
numpy==1.25.2
scikit-learn==1.3.0
accelerate==0.21.0
setuptools==70.0.0
python-dotenv==1.0.1
google-generativeai==0.7.2
rapidfuzz==3.9.7
PyPDF2==3.0.1

Troubleshooting

Empty or Incorrect standardized Skills:

Check logs for Top-3 matches and Fuzzy match entries in the terminal output.
Lower SIMILARITY_THRESHOLD to 0.3 or FUZZY_THRESHOLD to 80 in extract_skills.py or extract_cv_skills.py:SIMILARITY_THRESHOLD = 0.3
FUZZY_THRESHOLD = 80


Try a stronger embedder:EMBEDDER_MODEL = "sentence-transformers/all-mpnet-base-v2"


Update requirements.txt:echo "sentence-transformers==2.7.0" >> requirements.txt
pip install -r requirements.txt -i https://pypi.tuna.tsinghua.edu.cn/simple


Update generate_embeddings.py to match EMBEDDER_MODEL and regenerate embeddings:python generate_embeddings.py






PDF Processing Errors:

Ensure PyPDF2==3.0.1 is installed:pip install PyPDF2==3.0.1 -i https://pypi.tuna.tsinghua.edu.cn/simple


Verify the PDF file is readable and not corrupted.
If text extraction fails (e.g., scanned PDFs), consider using OCR tools like pytesseract.


Memory Issues:

Reduce BATCH_SIZE to 50 in extract_skills.py, extract_cv_skills.py, and generate_embeddings.py if processing ~13,939 skills causes errors:BATCH_SIZE = 50




Gemini API Errors:

Verify your API key in .env.
Check usage limits at https://makersuite.google.com/.
Review error messages in logs and consult https://ai.google.dev/docs.


Embedding Generation Errors:

If generate_embeddings.py fails, ensure import torch is included and torch==2.0.1 is installed.
Verify data/esco_skills.json exists and is valid.


Slow Downloads:

Install hf_xet for faster Hugging Face model downloads:pip install hf_xet -i https://pypi.tuna.tsinghua.edu.cn/simple




Large File Handling:

data/esco_skills.json and data/esco_embeddings.npy are tracked with Git LFS. Ensure Git LFS is installed:git lfs install





Additional ESCO Files
The ESCO v1.2.0 dataset in C:\Users\LENOVO\Downloads\skills_en.csv\ includes additional files:

occupations_en.csv: Occupation taxonomy.
occupationSkillRelations_en.csv: Maps skills to occupations.
skillGroups_en.csv: Hierarchical skill groups.
Others: Specialized collections (e.g., digitalSkillsCollection_en.csv, greenSkillsCollection_en.csv).

Only skills_en.csv is used currently. To incorporate files like occupationSkillRelations_en.csv for job-skill matching, extend the script as needed.
Contributing

Fork the repository: https://github.com/MahmoudSalama7/Employment_Match.
Create a feature branch:git checkout -b feature/your-feature


Commit changes:git commit -m "Add your feature"


Push to the branch:git push origin feature/your-feature


Open a pull request.

License
MIT License
Contact
For issues or feature requests, open an issue at https://github.com/MahmoudSalama7/Employment_Match/issues.
=======
>>>>>>> d8656f8c
<|MERGE_RESOLUTION|>--- conflicted
+++ resolved
@@ -51,13 +51,12 @@
 Replace your-gemini-api-key-here with your
 
 
-<<<<<<< HEAD
 Prepare the ESCO Skills Taxonomy:
 
 Download the ESCO v1.2.0 skills dataset (skills_en.csv) from https://esco.ec.europa.eu/en/download.
 Move skills_en.csv to the data/ folder:mkdir data
 copy C:\Users\LENOVO\Downloads\skills_en.csv\skills_en.csv data\skills_en.csv  # On Windows
-cp ~/Downloads/skills_en.csv/skills_en.csv data\skills_en.csv  # On Linux/Mac
+cp ~/Downloads/skills_en.csv/skills_en.csv data/skills_en.csv  # On Linux/Mac
 
 
 Convert skills_en.csv to data/esco_skills.json:python convert_esco_to_json.py
@@ -73,44 +72,27 @@
 This creates data/esco_embeddings.npy. If it fails with a name 'torch' is not defined error, ensure the script includes import torch and reinstall dependencies.
 
 
-Run the Scripts:
-
-For job descriptions:python extract_skills.py
-
-
-For CVs (PDF or text):python extract_cv_skills.py
-
-
-These process a sample job description or CV and output extracted and standardized skills in JSON format.
+Run the Script:
+python extract_skills.py
+
+
+This processes a sample job description and outputs extracted and standardized skills in JSON format.
 
 
 
 Usage
 
-Extract Skills from Job Description:
+Modify the Job Description:
 
 Edit the job_description variable in extract_skills.py:job_description = """Your custom job description here."""
 
 
-Run:python extract_skills.py
-
-
-
-
-Extract Skills from CV:
-
-For PDF CVs, edit the pdf_path variable in extract_cv_skills.py:pdf_path = "data/your_cv.pdf"
-
-
-Or use text CVs by editing cv_text in the main() function for testing:cv_text = """Your CV text here."""
-
-
-Run:python extract_cv_skills.py
-
-
-
-
-Expected Output (for both scripts):
+Run the script to extract skills:python extract_skills.py
+
+
+
+
+Expected Output:
 {
   "standardized": [
     "Python (computer programming)",
@@ -131,13 +113,12 @@
 }
 
 
-Configuration Options (in both scripts):
+Configuration Options:
 
 SIMILARITY_THRESHOLD (default: 0.4): Controls embedding-based skill matching sensitivity.
 FUZZY_THRESHOLD (default: 90): Controls fuzzy matching sensitivity for low-similarity skills.
 BATCH_SIZE (default: 100): Adjusts memory usage for embedding large ESCO datasets.
 EMBEDDER_MODEL: Switch to sentence-transformers/all-mpnet-base-v2 for improved matching if needed.
-TOP_N (default: 3): Number of top matches logged for each raw skill.
 
 
 
@@ -145,22 +126,18 @@
 
 data/:
 skills_en.csv: ESCO v1.2.0 skills taxonomy (CSV)
-esco_skills.json: Converted ESCO skills in JSON format (tracked with Git LFS)
-esco_embeddings.npy: Precomputed ESCO skill embeddings (tracked with Git LFS)
+esco_skills.json: Converted ESCO skills in JSON format
+esco_embeddings.npy: Precomputed ESCO skill embeddings
 
 
 docs/: Documentation (currently empty)
 tests/: Unit tests (currently empty)
-extract_skills.py: Main skill extraction script for job descriptions
-extract_cv_skills.py: Skill extraction script for CVs (text or PDF)
+extract_skills.py: Main skill extraction script
 convert_esco_to_json.py: Script to convert ESCO CSV to JSON
 generate_embeddings.py: Script to precompute ESCO embeddings
 requirements.txt: Python dependencies
 .env: Environment variables (not tracked by Git)
-.gitignore: Excludes .env, virtual environment, and temporary files
-.gitattributes: Configures Git LFS tracking
-.gitattributes: Configures Git LFS tracking
-LICENSE: MIT License
+.gitignore: Excludes .env, virtual environment, and large data files
 README.md: This file
 
 Dependencies
@@ -175,14 +152,13 @@
 python-dotenv==1.0.1
 google-generativeai==0.7.2
 rapidfuzz==3.9.7
-PyPDF2==3.0.1
 
 Troubleshooting
 
 Empty or Incorrect standardized Skills:
 
 Check logs for Top-3 matches and Fuzzy match entries in the terminal output.
-Lower SIMILARITY_THRESHOLD to 0.3 or FUZZY_THRESHOLD to 80 in extract_skills.py or extract_cv_skills.py:SIMILARITY_THRESHOLD = 0.3
+Lower SIMILARITY_THRESHOLD to 0.3 or FUZZY_THRESHOLD to 80 in extract_skills.py:SIMILARITY_THRESHOLD = 0.3
 FUZZY_THRESHOLD = 80
 
 
@@ -193,25 +169,16 @@
 pip install -r requirements.txt -i https://pypi.tuna.tsinghua.edu.cn/simple
 
 
-Update generate_embeddings.py to match EMBEDDER_MODEL and regenerate embeddings:python generate_embeddings.py
-
-
-
-
-
-
-PDF Processing Errors:
-
-Ensure PyPDF2==3.0.1 is installed:pip install PyPDF2==3.0.1 -i https://pypi.tuna.tsinghua.edu.cn/simple
-
-
-Verify the PDF file is readable and not corrupted.
-If text extraction fails (e.g., scanned PDFs), consider using OCR tools like pytesseract.
+Regenerate embeddings:python generate_embeddings.py
+
+
+
+
 
 
 Memory Issues:
 
-Reduce BATCH_SIZE to 50 in extract_skills.py, extract_cv_skills.py, and generate_embeddings.py if processing ~13,939 skills causes errors:BATCH_SIZE = 50
+Reduce BATCH_SIZE to 50 in extract_skills.py and generate_embeddings.py if processing ~13,939 skills causes errors:BATCH_SIZE = 50
 
 
 
@@ -238,7 +205,12 @@
 
 Large File Handling:
 
-data/esco_skills.json and data/esco_embeddings.npy are tracked with Git LFS. Ensure Git LFS is installed:git lfs install
+If data/esco_skills.json or data/esco_embeddings.npy exceeds 100MB, use Git LFS:git lfs install
+git lfs track "data/esco_skills.json"
+git lfs track "data/esco_embeddings.npy"
+git add .gitattributes data/esco_skills.json data/esco_embeddings.npy
+git commit -m "Track large files with Git LFS"
+git push origin main
 
 
 
@@ -270,6 +242,4 @@
 License
 MIT License
 Contact
-For issues or feature requests, open an issue at https://github.com/MahmoudSalama7/Employment_Match/issues.
-=======
->>>>>>> d8656f8c
+For issues or feature requests, open an issue at https://github.com/MahmoudSalama7/Employment_Match/issues.